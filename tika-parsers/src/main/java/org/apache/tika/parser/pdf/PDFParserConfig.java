--- conflicted
+++ resolved
@@ -45,7 +45,6 @@
  * org/apache/tika/parser/pdf
  */
 public class PDFParserConfig implements Serializable {
-
 
     public enum OCR_STRATEGY {
         NO_OCR,
@@ -680,12 +679,8 @@
                 ", ocrImageType=" + ocrImageType +
                 ", ocrImageFormatName='" + ocrImageFormatName + '\'' +
                 ", accessChecker=" + accessChecker +
-<<<<<<< HEAD
+                ", extractActions=" + extractActions +
                 ", catchIntermediateIOExceptions=" + catchIntermediateIOExceptions +
-=======
-                ", isCatchIntermediateIOExceptions=" + isCatchIntermediateIOExceptions +
-                ", extractActions=" + extractActions +
->>>>>>> 4dd6fd11
                 '}';
     }
 }