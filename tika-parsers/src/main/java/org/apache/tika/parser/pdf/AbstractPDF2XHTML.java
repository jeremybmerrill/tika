/*
 * Licensed to the Apache Software Foundation (ASF) under one or more
 * contributor license agreements.  See the NOTICE file distributed with
 * this work for additional information regarding copyright ownership.
 * The ASF licenses this file to You under the Apache License, Version 2.0
 * (the "License"); you may not use this file except in compliance with
 * the License.  You may obtain a copy of the License at
 *
 *     http://www.apache.org/licenses/LICENSE-2.0
 *
 * Unless required by applicable law or agreed to in writing, software
 * distributed under the License is distributed on an "AS IS" BASIS,
 * WITHOUT WARRANTIES OR CONDITIONS OF ANY KIND, either express or implied.
 * See the License for the specific language governing permissions and
 * limitations under the License.
 */
package org.apache.tika.parser.pdf;

import static org.apache.tika.parser.pdf.PDFParserConfig.OCR_STRATEGY.NO_OCR;

import javax.xml.stream.XMLStreamException;
import java.awt.image.BufferedImage;
import java.io.BufferedInputStream;
import java.io.ByteArrayInputStream;
import java.io.IOException;
import java.io.InputStream;
import java.io.OutputStream;
import java.nio.charset.StandardCharsets;
import java.nio.file.Files;
import java.nio.file.Path;
import java.text.SimpleDateFormat;
import java.util.ArrayList;
import java.util.Calendar;
import java.util.List;
import java.util.ListIterator;
import java.util.Locale;
import java.util.Map;
import java.util.TreeMap;

import org.apache.commons.io.IOExceptionWithCause;
import org.apache.commons.io.IOUtils;
import org.apache.pdfbox.pdmodel.PDDocument;
import org.apache.pdfbox.pdmodel.PDDocumentCatalog;
import org.apache.pdfbox.pdmodel.PDDocumentNameDictionary;
import org.apache.pdfbox.pdmodel.PDEmbeddedFilesNameTreeNode;
import org.apache.pdfbox.pdmodel.PDPage;
import org.apache.pdfbox.pdmodel.common.PDDestinationOrAction;
import org.apache.pdfbox.pdmodel.common.PDNameTreeNode;
import org.apache.pdfbox.pdmodel.common.filespecification.PDComplexFileSpecification;
import org.apache.pdfbox.pdmodel.common.filespecification.PDEmbeddedFile;
import org.apache.pdfbox.pdmodel.common.filespecification.PDFileSpecification;
import org.apache.pdfbox.pdmodel.common.filespecification.PDSimpleFileSpecification;
import org.apache.pdfbox.pdmodel.interactive.action.PDAction;
import org.apache.pdfbox.pdmodel.interactive.action.PDActionImportData;
import org.apache.pdfbox.pdmodel.interactive.action.PDActionJavaScript;
import org.apache.pdfbox.pdmodel.interactive.action.PDActionLaunch;
import org.apache.pdfbox.pdmodel.interactive.action.PDActionRemoteGoTo;
import org.apache.pdfbox.pdmodel.interactive.action.PDActionURI;
import org.apache.pdfbox.pdmodel.interactive.action.PDAnnotationAdditionalActions;
import org.apache.pdfbox.pdmodel.interactive.action.PDDocumentCatalogAdditionalActions;
import org.apache.pdfbox.pdmodel.interactive.action.PDFormFieldAdditionalActions;
import org.apache.pdfbox.pdmodel.interactive.action.PDPageAdditionalActions;
import org.apache.pdfbox.pdmodel.interactive.annotation.PDAnnotation;
import org.apache.pdfbox.pdmodel.interactive.annotation.PDAnnotationFileAttachment;
import org.apache.pdfbox.pdmodel.interactive.annotation.PDAnnotationLink;
import org.apache.pdfbox.pdmodel.interactive.annotation.PDAnnotationMarkup;
import org.apache.pdfbox.pdmodel.interactive.annotation.PDAnnotationWidget;
import org.apache.pdfbox.pdmodel.interactive.digitalsignature.PDSignature;
import org.apache.pdfbox.pdmodel.interactive.documentnavigation.outline.PDDocumentOutline;
import org.apache.pdfbox.pdmodel.interactive.documentnavigation.outline.PDOutlineItem;
import org.apache.pdfbox.pdmodel.interactive.documentnavigation.outline.PDOutlineNode;
import org.apache.pdfbox.pdmodel.interactive.form.PDAcroForm;
import org.apache.pdfbox.pdmodel.interactive.form.PDField;
import org.apache.pdfbox.pdmodel.interactive.form.PDNonTerminalField;
import org.apache.pdfbox.pdmodel.interactive.form.PDSignatureField;
import org.apache.pdfbox.pdmodel.interactive.form.PDXFAResource;
import org.apache.pdfbox.rendering.PDFRenderer;
import org.apache.pdfbox.text.PDFTextStripper;
import org.apache.pdfbox.tools.imageio.ImageIOUtil;
import org.apache.tika.exception.TikaException;
import org.apache.tika.extractor.EmbeddedDocumentExtractor;
import org.apache.tika.extractor.EmbeddedDocumentUtil;
import org.apache.tika.io.TemporaryResources;
import org.apache.tika.io.TikaInputStream;
import org.apache.tika.metadata.Metadata;
import org.apache.tika.metadata.PDF;
import org.apache.tika.metadata.TikaCoreProperties;
import org.apache.tika.parser.ParseContext;
import org.apache.tika.parser.ocr.TesseractOCRConfig;
import org.apache.tika.parser.ocr.TesseractOCRParser;
import org.apache.tika.sax.EmbeddedContentHandler;
import org.apache.tika.sax.XHTMLContentHandler;
import org.xml.sax.ContentHandler;
import org.xml.sax.SAXException;
import org.xml.sax.helpers.AttributesImpl;

class AbstractPDF2XHTML extends PDFTextStripper {

    enum ActionTrigger {
        AFTER_DOCUMENT_PRINT,
        AFTER_DOCUMENT_SAVE,
        ANNOTATION_CURSOR_ENTERS,
        ANNOTATION_CURSOR_EXIT,
        ANNOTATION_LOSE_INPUT_FOCUS,
        ANNOTATION_MOUSE_CLICK,
        ANNOTATION_MOUSE_RELEASED,
        ANNOTATION_PAGE_CLOSED,
        ANNOTATION_PAGE_NO_LONGER_VISIBLE,
        ANNOTATION_PAGE_OPENED,
        ANNOTATION_PAGE_VISIBLE,
        ANNOTATION_RECEIVES_FOCUS,
        ANNOTATION_WIDGET,
        BEFORE_DOCUMENT_CLOSE,
        BEFORE_DOCUMENT_PRINT,
        BEFORE_DOCUMENT_SAVE,
        DOCUMENT_OPEN,
        FORM_FIELD,
        FORM_FIELD_FORMATTED,
        FORM_FIELD_KEYSTROKE,
        FORM_FIELD_RECALCULATE,
        FORM_FIELD_VALUE_CHANGE,
        PAGE_CLOSE,
        PAGE_OPEN, BOOKMARK,
    };

    /**
     * Maximum recursive depth during AcroForm processing.
     * Prevents theoretical AcroForm recursion bomb.
     */
    private final static int MAX_ACROFORM_RECURSIONS = 10;

    private final static TesseractOCRConfig DEFAULT_TESSERACT_CONFIG = new TesseractOCRConfig();

    /**
     * Format used for signature dates
     * TODO Make this thread-safe
     */
    private final SimpleDateFormat dateFormat = new SimpleDateFormat("yyyy-MM-dd'T'HH:mm:ssZ", Locale.ROOT);


    final List<IOException> exceptions = new ArrayList<>();
    final PDDocument pdDocument;
    final XHTMLContentHandler xhtml;
    private final ParseContext context;
    final Metadata metadata;
    final EmbeddedDocumentExtractor embeddedDocumentExtractor;
    final PDFParserConfig config;

    private int pageIndex = 0;

    AbstractPDF2XHTML(PDDocument pdDocument, ContentHandler handler, ParseContext context, Metadata metadata,
                      PDFParserConfig config) throws IOException {
        this.pdDocument = pdDocument;
        this.xhtml = new XHTMLContentHandler(handler, metadata);
        this.context = context;
        this.metadata = metadata;
        this.config = config;
        embeddedDocumentExtractor = EmbeddedDocumentUtil.getEmbeddedDocumentExtractor(context);
    }

    @Override
    protected void startPage(PDPage page) throws IOException {
        try {
            xhtml.startElement("div", "class", "page");
        } catch (SAXException e) {
            throw new IOExceptionWithCause("Unable to start a page", e);
        }
        writeParagraphStart();
    }

    private void extractEmbeddedDocuments(PDDocument document)
            throws IOException, SAXException, TikaException {
            PDDocumentNameDictionary namesDictionary =
                    new PDDocumentNameDictionary(document.getDocumentCatalog());
            PDEmbeddedFilesNameTreeNode efTree = namesDictionary.getEmbeddedFiles();
            if (efTree == null) {
                return;
            }

        Map<String, PDComplexFileSpecification> embeddedFileNames = efTree.getNames();
        //For now, try to get the embeddedFileNames out of embeddedFiles or its kids.
        //This code follows: pdfbox/examples/pdmodel/ExtractEmbeddedFiles.java
        //If there is a need we could add a fully recursive search to find a non-null
        //Map<String, COSObjectable> that contains the doc info.
        if (embeddedFileNames != null) {
            processEmbeddedDocNames(embeddedFileNames);
        } else {
            List<PDNameTreeNode<PDComplexFileSpecification>> kids = efTree.getKids();
            if (kids == null) {
                return;
            }
            for (PDNameTreeNode<PDComplexFileSpecification> node : kids) {
                embeddedFileNames = node.getNames();
                if (embeddedFileNames != null) {
                    processEmbeddedDocNames(embeddedFileNames);
                }
            }
        }
    }

    private void processDoc(String name, PDFileSpecification spec, AttributesImpl attributes) throws TikaException, SAXException, IOException {
        if (spec instanceof PDSimpleFileSpecification) {
            attributes.addAttribute("", "class", "class", "CDATA", "linked");
            attributes.addAttribute("", "id", "id", "CDATA", spec.getFile());
            xhtml.startElement("div", attributes);
            xhtml.endElement("div");
        } else if (spec instanceof  PDComplexFileSpecification){
            if (attributes.getIndex("source") < 0) {
                attributes.addAttribute("", "source", "source", "CDATA", "attachment");
            }
            extractMultiOSPDEmbeddedFiles(name, (PDComplexFileSpecification)spec, attributes);
        }
    }

    private void processEmbeddedDocNames(Map<String, PDComplexFileSpecification> embeddedFileNames)
            throws IOException, SAXException, TikaException {
        if (embeddedFileNames == null || embeddedFileNames.isEmpty()) {
            return;
        }

        for (Map.Entry<String, PDComplexFileSpecification> ent : embeddedFileNames.entrySet()) {
<<<<<<< HEAD
            PDComplexFileSpecification spec = ent.getValue();
            extractMultiOSPDEmbeddedFiles(ent.getKey(), spec);
=======
            processDoc(ent.getKey(), ent.getValue(), new AttributesImpl());
>>>>>>> 4dd6fd11
        }
    }

    private void extractMultiOSPDEmbeddedFiles(String displayName,
<<<<<<< HEAD
                                       PDComplexFileSpecification spec) throws IOException,
=======
                                       PDComplexFileSpecification spec, AttributesImpl attributes) throws IOException,
>>>>>>> 4dd6fd11
            SAXException, TikaException {

        if (spec == null) {
            return;
        }
        EmbeddedDocumentExtractor extractor = getEmbeddedDocumentExtractor();
        //current strategy is to pull all, not just first non-null
<<<<<<< HEAD
        extractPDEmbeddedFile(displayName, spec.getFileUnicode(), spec.getFile(), spec.getEmbeddedFile());
        extractPDEmbeddedFile(displayName, spec.getFileUnicode(), spec.getFileMac(), spec.getEmbeddedFileMac());
        extractPDEmbeddedFile(displayName, spec.getFileUnicode(), spec.getFileDos(), spec.getEmbeddedFileDos());
        extractPDEmbeddedFile(displayName, spec.getFileUnicode(), spec.getFileUnix(), spec.getEmbeddedFileUnix());
    }

    private void extractPDEmbeddedFile(String displayName, String unicodeFileName,
                                       String fileName, PDEmbeddedFile file)
=======
        extractPDEmbeddedFile(displayName, spec.getFileUnicode(),
                spec.getFile(), spec.getEmbeddedFile(), extractor, attributes);
        extractPDEmbeddedFile(displayName, spec.getFileUnicode(),
                spec.getFileMac(), spec.getEmbeddedFileMac(), extractor, attributes);
        extractPDEmbeddedFile(displayName, spec.getFileUnicode(),
                spec.getFileDos(), spec.getEmbeddedFileDos(), extractor, attributes);
        extractPDEmbeddedFile(displayName, spec.getFileUnicode(),
                spec.getFileUnix(), spec.getEmbeddedFileUnix(), extractor, attributes);
    }

    private void extractPDEmbeddedFile(String displayName, String unicodeFileName,
                                       String fileName, PDEmbeddedFile file,
                                       EmbeddedDocumentExtractor extractor, AttributesImpl attributes)
>>>>>>> 4dd6fd11
            throws SAXException, IOException, TikaException {

        if (file == null) {
            //skip silently
            return;
        }
        
        fileName = (fileName == null || "".equals(fileName.trim())) ? unicodeFileName : fileName;
        fileName = (fileName == null || "".equals(fileName.trim())) ? displayName : fileName;

        // TODO: other metadata?
        Metadata embeddedMetadata = new Metadata();
        embeddedMetadata.set(Metadata.RESOURCE_NAME_KEY, fileName);
        embeddedMetadata.set(Metadata.CONTENT_TYPE, file.getSubtype());
        embeddedMetadata.set(Metadata.CONTENT_LENGTH, Long.toString(file.getSize()));
        embeddedMetadata.set(TikaCoreProperties.EMBEDDED_RESOURCE_TYPE,
                TikaCoreProperties.EmbeddedResourceType.ATTACHMENT.toString());
<<<<<<< HEAD
        embeddedMetadata.set(TikaCoreProperties.ORIGINAL_RESOURCE_NAME, fileName);

        if (embeddedDocumentExtractor.shouldParseEmbedded(embeddedMetadata)) {
=======
        metadata.set(TikaCoreProperties.ORIGINAL_RESOURCE_NAME, fileName);
        if (extractor.shouldParseEmbedded(metadata)) {
>>>>>>> 4dd6fd11
            TikaInputStream stream = null;
            try {

                InputStream rawStream = null;
                try {
                    rawStream = file.createInputStream();
                } catch (IOException e) {
                    EmbeddedDocumentUtil.recordException(e, metadata);
                    return;
                }
                stream = TikaInputStream.get(rawStream);
                embeddedDocumentExtractor.parseEmbedded(
                        stream,
                        new EmbeddedContentHandler(xhtml),
                        embeddedMetadata, false);

                attributes.addAttribute("", "class", "class", "CDATA", "embedded");
                attributes.addAttribute("", "id", "id", "CDATA", fileName);
                xhtml.startElement("div", attributes);
                xhtml.endElement("div");
            } finally {
                IOUtils.closeQuietly(stream);
            }
        }
    }

    void handleCatchableIOE(IOException e) throws IOException {
        if (config.isCatchIntermediateIOExceptions()) {
            if (e.getCause() instanceof SAXException && e.getCause().getMessage() != null &&
                    e.getCause().getMessage().contains("Your document contained more than")) {
                //TODO -- is there a cleaner way of checking for:
                // WriteOutContentHandler.WriteLimitReachedException?
                throw e;
            }

            String msg = e.getMessage();
            if (msg == null) {
                msg = "IOException, no message";
            }
            metadata.add(TikaCoreProperties.TIKA_META_EXCEPTION_WARNING, msg);
            exceptions.add(e);
        } else {
            throw e;
        }
    }

    void doOCROnCurrentPage() throws IOException, TikaException, SAXException {
        if (config.getOcrStrategy().equals(NO_OCR)) {
            return;
        }
        TesseractOCRConfig tesseractConfig =
                context.get(TesseractOCRConfig.class, DEFAULT_TESSERACT_CONFIG);

        TesseractOCRParser tesseractOCRParser = new TesseractOCRParser();
        if (! tesseractOCRParser.hasTesseract(tesseractConfig)) {
            throw new TikaException("Tesseract is not available. "+
                    "Please set the OCR_STRATEGY to NO_OCR or configure Tesseract correctly");
        }

        PDFRenderer renderer = new PDFRenderer(pdDocument);
        TemporaryResources tmp = new TemporaryResources();
        try {
            BufferedImage image = renderer.renderImage(pageIndex, 2.0f, config.getOcrImageType());
            Path tmpFile = tmp.createTempFile();
            try (OutputStream os = Files.newOutputStream(tmpFile)) {
                //TODO: get output format from TesseractConfig
                ImageIOUtil.writeImage(image, config.getOcrImageFormatName(),
                        os, config.getOcrDPI());
            }
            try (InputStream is = TikaInputStream.get(tmpFile)) {
                tesseractOCRParser.parseInline(is, xhtml, tesseractConfig);
            }
        } catch (IOException e) {
            handleCatchableIOE(e);
        } catch (SAXException e) {
            throw new IOExceptionWithCause("error writing OCR content from PDF", e);
        } finally {
            tmp.dispose();
        }
    }

    @Override
    protected void endPage(PDPage page) throws IOException {

        try {
            for (PDAnnotation annotation : page.getAnnotations()) {

                if (annotation instanceof PDAnnotationFileAttachment) {
                    PDAnnotationFileAttachment fann = (PDAnnotationFileAttachment) annotation;
                    PDComplexFileSpecification fileSpec = (PDComplexFileSpecification) fann.getFile();
                    try {
<<<<<<< HEAD
                        extractMultiOSPDEmbeddedFiles(fann.getAttachmentName(), fileSpec);
=======
                        AttributesImpl attributes = new AttributesImpl();
                        attributes.addAttribute("", "source", "source", "CDATA", "annotation");
                        extractMultiOSPDEmbeddedFiles(fann.getAttachmentName(), fileSpec, attributes);
>>>>>>> 4dd6fd11
                    } catch (SAXException e) {
                        throw new IOExceptionWithCause("file embedded in annotation sax exception", e);
                    } catch (TikaException e) {
                        throw new IOExceptionWithCause("file embedded in annotation tika exception", e);
                    } catch (IOException e) {
                        handleCatchableIOE(e);
                    }
                } else if (annotation instanceof PDAnnotationWidget) {
                    handleWidget((PDAnnotationWidget)annotation);
                }
                // TODO: remove once PDFBOX-1143 is fixed:
                if (config.getExtractAnnotationText()) {
                    if (annotation instanceof PDAnnotationLink) {
                        PDAnnotationLink annotationlink = (PDAnnotationLink) annotation;
                        if (annotationlink.getAction() != null) {
                            PDAction action = annotationlink.getAction();
                            if (action instanceof PDActionURI) {
                                //can't currently associate link to text.
                                //for now, extract link and repeat the link as if it
                                //were the visible text
                                PDActionURI uri = (PDActionURI) action;
                                String link = uri.getURI();
                                if (link != null && link.trim().length() > 0) {
                                    xhtml.startElement("div", "class", "annotation");
                                    xhtml.startElement("a", "href", link);
                                    xhtml.characters(link);
                                    xhtml.endElement("a");
                                    xhtml.endElement("div");
                                }
                            }
                        }
                    }

                    if (annotation instanceof PDAnnotationMarkup) {
                        PDAnnotationMarkup annotationMarkup = (PDAnnotationMarkup) annotation;
                        String title = annotationMarkup.getTitlePopup();
                        String subject = annotationMarkup.getSubject();
                        String contents = annotationMarkup.getContents();
                        // TODO: maybe also annotationMarkup.getRichContents()?
                        if (title != null || subject != null || contents != null) {
                            xhtml.startElement("div", "class", "annotation");

                            if (title != null) {
                                xhtml.startElement("div", "class", "annotationTitle");
                                xhtml.characters(title);
                                xhtml.endElement("div");
                            }

                            if (subject != null) {
                                xhtml.startElement("div", "class", "annotationSubject");
                                xhtml.characters(subject);
                                xhtml.endElement("div");
                            }

                            if (contents != null) {
                                xhtml.startElement("div", "class", "annotationContents");
                                xhtml.characters(contents);
                                xhtml.endElement("div");
                            }

                            xhtml.endElement("div");
                        }
                    }
                }
            }
            if (config.getOcrStrategy().equals(PDFParserConfig.OCR_STRATEGY.OCR_AND_TEXT_EXTRACTION)) {
                doOCROnCurrentPage();
            }

            PDPageAdditionalActions pageActions = page.getActions();
            if (pageActions != null) {
                handleDestinationOrAction(pageActions.getC(), ActionTrigger.PAGE_CLOSE);
                handleDestinationOrAction(pageActions.getO(), ActionTrigger.PAGE_OPEN);
            }
            xhtml.endElement("div");
        } catch (SAXException|TikaException e) {
            throw new IOExceptionWithCause("Unable to end a page", e);
        } catch (IOException e) {
            exceptions.add(e);
        } finally {
            pageIndex++;
        }
    }

    private void handleWidget(PDAnnotationWidget widget) throws TikaException, SAXException, IOException {
        if (widget == null) {
            return;
        }
        handleDestinationOrAction(widget.getAction(), ActionTrigger.ANNOTATION_WIDGET);
        PDAnnotationAdditionalActions annotationActions = widget.getActions();
        if (annotationActions != null) {
            handleDestinationOrAction(annotationActions.getBl(), ActionTrigger.ANNOTATION_LOSE_INPUT_FOCUS);
            handleDestinationOrAction(annotationActions.getD(), ActionTrigger.ANNOTATION_MOUSE_CLICK);
            handleDestinationOrAction(annotationActions.getE(), ActionTrigger.ANNOTATION_CURSOR_ENTERS);
            handleDestinationOrAction(annotationActions.getFo(), ActionTrigger.ANNOTATION_RECEIVES_FOCUS);
            handleDestinationOrAction(annotationActions.getPC(), ActionTrigger.ANNOTATION_PAGE_CLOSED);
            handleDestinationOrAction(annotationActions.getPI(), ActionTrigger.ANNOTATION_PAGE_NO_LONGER_VISIBLE);
            handleDestinationOrAction(annotationActions.getPO(), ActionTrigger.ANNOTATION_PAGE_OPENED);
            handleDestinationOrAction(annotationActions.getPV(), ActionTrigger.ANNOTATION_PAGE_VISIBLE);
            handleDestinationOrAction(annotationActions.getU(), ActionTrigger.ANNOTATION_MOUSE_RELEASED);
            handleDestinationOrAction(annotationActions.getX(), ActionTrigger.ANNOTATION_CURSOR_EXIT);
        }

    }

    @Override
    protected void startDocument(PDDocument pdf) throws IOException {
        try {
            xhtml.startDocument();
            handleDestinationOrAction(pdf.getDocumentCatalog().getOpenAction(), ActionTrigger.DOCUMENT_OPEN);
        } catch (TikaException|SAXException e) {
            throw new IOExceptionWithCause("Unable to start a document", e);
        }
    }

    private void handleDestinationOrAction(PDDestinationOrAction action,
                                           ActionTrigger actionTrigger) throws IOException, SAXException, TikaException {
        if (action == null || ! config.getExtractActions()) {
            return;
        }
        AttributesImpl attributes = new AttributesImpl();
        String actionOrDestString = (action instanceof PDAction) ? "action" : "destination";

        addNonNullAttribute("class",  actionOrDestString, attributes);
        addNonNullAttribute("type", action.getClass().getSimpleName(), attributes);
        addNonNullAttribute("trigger", actionTrigger.name(), attributes);

        if (action instanceof PDActionImportData) {
            processDoc("", ((PDActionImportData)action).getFile(), attributes);
        } else if (action instanceof PDActionLaunch) {
            PDActionLaunch pdActionLaunch = (PDActionLaunch)action;
            addNonNullAttribute("id", pdActionLaunch.getF(), attributes);
            addNonNullAttribute("defaultDirectory", pdActionLaunch.getD(), attributes);
            addNonNullAttribute("operation", pdActionLaunch.getO(), attributes);
            addNonNullAttribute("parameters", pdActionLaunch.getP(), attributes);
            processDoc(pdActionLaunch.getF(), pdActionLaunch.getFile(), attributes);
        } else if (action instanceof PDActionRemoteGoTo) {
            PDActionRemoteGoTo remoteGoTo = (PDActionRemoteGoTo)action;
            processDoc("", remoteGoTo.getFile(), attributes);
        } else if (action instanceof PDActionJavaScript) {
            PDActionJavaScript jsAction = (PDActionJavaScript)action;
            EmbeddedDocumentExtractor ex = getEmbeddedDocumentExtractor();
            Metadata m = new Metadata();
            m.set(Metadata.CONTENT_TYPE, "application/javascript");
            m.set(Metadata.CONTENT_ENCODING, StandardCharsets.UTF_8.toString());
            m.set(PDF.ACTION_TRIGGER, actionTrigger.toString());
            m.set(TikaCoreProperties.EMBEDDED_RESOURCE_TYPE, TikaCoreProperties.EmbeddedResourceType.MACRO.name());
            String js = jsAction.getAction();
            js = (js == null) ? "" : js;
            if (ex.shouldParseEmbedded(m)) {
                try (InputStream is = TikaInputStream.get(js.getBytes(StandardCharsets.UTF_8))) {
                    ex.parseEmbedded(is, xhtml, m, false);
                }
            }
            addNonNullAttribute("class", "javascript", attributes);
            addNonNullAttribute("type", jsAction.getType(), attributes);
            addNonNullAttribute("subtype", jsAction.getSubType(), attributes);
            xhtml.startElement("div", attributes);
            xhtml.endElement("div");
        } else {
            xhtml.startElement("div", attributes);
            xhtml.endElement("div");
        }
    }

    private static void addNonNullAttribute(String name, String value, AttributesImpl attributes) {
        if (name == null || value == null) {
            return;
        }
        attributes.addAttribute("", name, name, "CDATA", value);
    }

    @Override
    protected void endDocument(PDDocument pdf) throws IOException {
        try {
            // Extract text for any bookmarks:
            extractBookmarkText();
            try {
                extractEmbeddedDocuments(pdf);
            } catch (IOException e) {
                handleCatchableIOE(e);
            }

            //extract acroform data at end of doc
            if (config.getExtractAcroFormContent() == true) {
                try {
                    extractAcroForm(pdf);
                } catch (IOException e) {
                    handleCatchableIOE(e);
                }
            }
            PDDocumentCatalogAdditionalActions additionalActions = pdf.getDocumentCatalog().getActions();
            handleDestinationOrAction(additionalActions.getDP(), ActionTrigger.AFTER_DOCUMENT_PRINT);
            handleDestinationOrAction(additionalActions.getDS(), ActionTrigger.AFTER_DOCUMENT_SAVE);
            handleDestinationOrAction(additionalActions.getWC(), ActionTrigger.BEFORE_DOCUMENT_CLOSE);
            handleDestinationOrAction(additionalActions.getWP(), ActionTrigger.BEFORE_DOCUMENT_PRINT);
            handleDestinationOrAction(additionalActions.getWS(), ActionTrigger.BEFORE_DOCUMENT_SAVE);
            xhtml.endDocument();
        } catch (TikaException e) {
            throw new IOExceptionWithCause("Unable to end a document", e);
        } catch (SAXException e) {
            throw new IOExceptionWithCause("Unable to end a document", e);
        }
    }

    void extractBookmarkText() throws SAXException, IOException, TikaException {
        PDDocumentOutline outline = document.getDocumentCatalog().getDocumentOutline();
        if (outline != null) {
            extractBookmarkText(outline);
        }
    }

    void extractBookmarkText(PDOutlineNode bookmark) throws SAXException, IOException, TikaException {
        PDOutlineItem current = bookmark.getFirstChild();

        if (current != null) {
            xhtml.startElement("ul");
            while (current != null) {
                xhtml.startElement("li");
                xhtml.characters(current.getTitle());
                xhtml.endElement("li");
                handleDestinationOrAction(current.getAction(), ActionTrigger.BOOKMARK);
                // Recurse:
                extractBookmarkText(current);
                current = current.getNextSibling();
            }
            xhtml.endElement("ul");
        }
    }

    void extractAcroForm(PDDocument pdf) throws IOException,
            SAXException, TikaException {
        //Thank you, Ben Litchfield, for org.apache.pdfbox.examples.fdf.PrintFields
        //this code derives from Ben's code
        PDDocumentCatalog catalog = pdf.getDocumentCatalog();

        if (catalog == null)
            return;

        PDAcroForm form = catalog.getAcroForm();
        if (form == null)
            return;

        //if it has xfa, try that.
        //if it doesn't exist or there's an exception,
        //go with traditional AcroForm
        PDXFAResource pdxfa = form.getXFA();

        if (pdxfa != null) {
            //if successful, return
            XFAExtractor xfaExtractor = new XFAExtractor();
            try (InputStream is = new BufferedInputStream(
                    new ByteArrayInputStream(pdxfa.getBytes()))) {
                xfaExtractor.extract(is, xhtml, metadata, context);
                return;
            } catch (XMLStreamException |IOException e) {
                //if there was an xml parse exception in xfa, try the AcroForm
                EmbeddedDocumentUtil.recordException(e, metadata);
            }
        }

        @SuppressWarnings("rawtypes")
        List fields = form.getFields();

        if (fields == null)
            return;

        @SuppressWarnings("rawtypes")
        ListIterator itr = fields.listIterator();

        if (itr == null)
            return;

        xhtml.startElement("div", "class", "acroform");
        xhtml.startElement("ol");

        while (itr.hasNext()) {
            Object obj = itr.next();
            if (obj != null && obj instanceof PDField) {
                processAcroField((PDField) obj, 0);
            }
        }
        xhtml.endElement("ol");
        xhtml.endElement("div");
    }

    private void processAcroField(PDField field, final int currentRecursiveDepth)
            throws SAXException, IOException, TikaException {

        if (currentRecursiveDepth >= MAX_ACROFORM_RECURSIONS) {
            return;
        }

        PDFormFieldAdditionalActions pdFormFieldAdditionalActions = field.getActions();
        if (pdFormFieldAdditionalActions != null) {
            handleDestinationOrAction(pdFormFieldAdditionalActions.getC(), ActionTrigger.FORM_FIELD_RECALCULATE);
            handleDestinationOrAction(pdFormFieldAdditionalActions.getF(), ActionTrigger.FORM_FIELD_FORMATTED);
            handleDestinationOrAction(pdFormFieldAdditionalActions.getK(), ActionTrigger.FORM_FIELD_KEYSTROKE);
            handleDestinationOrAction(pdFormFieldAdditionalActions.getV(), ActionTrigger.FORM_FIELD_VALUE_CHANGE);
        }
        if (field.getWidgets() != null) {
            for (PDAnnotationWidget widget : field.getWidgets()) {
                handleWidget(widget);
            }
        }


        addFieldString(field);
        if (field instanceof PDNonTerminalField) {
            int r = currentRecursiveDepth + 1;
            xhtml.startElement("ol");
            for (PDField child : ((PDNonTerminalField)field).getChildren()) {
                processAcroField(child, r);
            }
            xhtml.endElement("ol");
        }
    }

    private void addFieldString(PDField field) throws SAXException {
        //Pick partial name to present in content and altName for attribute
        //Ignoring FullyQualifiedName for now
        String partName = field.getPartialName();
        String altName = field.getAlternateFieldName();

        StringBuilder sb = new StringBuilder();
        AttributesImpl attrs = new AttributesImpl();

        if (partName != null) {
            sb.append(partName).append(": ");
        }
        if (altName != null) {
            attrs.addAttribute("", "altName", "altName", "CDATA", altName);
        }
        //return early if PDSignature field
        if (field instanceof PDSignatureField) {
            handleSignature(attrs, (PDSignatureField) field);
            return;
        }
        String value = field.getValueAsString();
        if (value != null && !value.equals("null")) {
            sb.append(value);
        }

        if (attrs.getLength() > 0 || sb.length() > 0) {
            xhtml.startElement("li", attrs);
            xhtml.characters(sb.toString());
            xhtml.endElement("li");
        }
    }

    private void handleSignature(AttributesImpl parentAttributes, PDSignatureField sigField)
            throws SAXException {

        PDSignature sig = sigField.getSignature();
        if (sig == null) {
            return;
        }
        Map<String, String> vals = new TreeMap<>();
        vals.put("name", sig.getName());
        vals.put("contactInfo", sig.getContactInfo());
        vals.put("location", sig.getLocation());
        vals.put("reason", sig.getReason());

        Calendar cal = sig.getSignDate();
        if (cal != null) {
            dateFormat.setTimeZone(cal.getTimeZone());
            vals.put("date", dateFormat.format(cal.getTime()));
        }
        //see if there is any data
        int nonNull = 0;
        for (String val : vals.keySet()) {
            if (val != null && !val.equals("")) {
                nonNull++;
            }
        }
        //if there is, process it
        if (nonNull > 0) {
            xhtml.startElement("li", parentAttributes);

            AttributesImpl attrs = new AttributesImpl();
            attrs.addAttribute("", "type", "type", "CDATA", "signaturedata");

            xhtml.startElement("ol", attrs);
            for (Map.Entry<String, String> e : vals.entrySet()) {
                if (e.getValue() == null || e.getValue().equals("")) {
                    continue;
                }
                attrs = new AttributesImpl();
                attrs.addAttribute("", "signdata", "signdata", "CDATA", e.getKey());
                xhtml.startElement("li", attrs);
                xhtml.characters(e.getValue());
                xhtml.endElement("li");
            }
            xhtml.endElement("ol");
            xhtml.endElement("li");
        }
    }
}<|MERGE_RESOLUTION|>--- conflicted
+++ resolved
@@ -219,21 +219,12 @@
         }
 
         for (Map.Entry<String, PDComplexFileSpecification> ent : embeddedFileNames.entrySet()) {
-<<<<<<< HEAD
-            PDComplexFileSpecification spec = ent.getValue();
-            extractMultiOSPDEmbeddedFiles(ent.getKey(), spec);
-=======
             processDoc(ent.getKey(), ent.getValue(), new AttributesImpl());
->>>>>>> 4dd6fd11
         }
     }
 
     private void extractMultiOSPDEmbeddedFiles(String displayName,
-<<<<<<< HEAD
-                                       PDComplexFileSpecification spec) throws IOException,
-=======
                                        PDComplexFileSpecification spec, AttributesImpl attributes) throws IOException,
->>>>>>> 4dd6fd11
             SAXException, TikaException {
 
         if (spec == null) {
@@ -241,16 +232,6 @@
         }
         EmbeddedDocumentExtractor extractor = getEmbeddedDocumentExtractor();
         //current strategy is to pull all, not just first non-null
-<<<<<<< HEAD
-        extractPDEmbeddedFile(displayName, spec.getFileUnicode(), spec.getFile(), spec.getEmbeddedFile());
-        extractPDEmbeddedFile(displayName, spec.getFileUnicode(), spec.getFileMac(), spec.getEmbeddedFileMac());
-        extractPDEmbeddedFile(displayName, spec.getFileUnicode(), spec.getFileDos(), spec.getEmbeddedFileDos());
-        extractPDEmbeddedFile(displayName, spec.getFileUnicode(), spec.getFileUnix(), spec.getEmbeddedFileUnix());
-    }
-
-    private void extractPDEmbeddedFile(String displayName, String unicodeFileName,
-                                       String fileName, PDEmbeddedFile file)
-=======
         extractPDEmbeddedFile(displayName, spec.getFileUnicode(),
                 spec.getFile(), spec.getEmbeddedFile(), extractor, attributes);
         extractPDEmbeddedFile(displayName, spec.getFileUnicode(),
@@ -264,7 +245,6 @@
     private void extractPDEmbeddedFile(String displayName, String unicodeFileName,
                                        String fileName, PDEmbeddedFile file,
                                        EmbeddedDocumentExtractor extractor, AttributesImpl attributes)
->>>>>>> 4dd6fd11
             throws SAXException, IOException, TikaException {
 
         if (file == null) {
@@ -276,32 +256,18 @@
         fileName = (fileName == null || "".equals(fileName.trim())) ? displayName : fileName;
 
         // TODO: other metadata?
-        Metadata embeddedMetadata = new Metadata();
-        embeddedMetadata.set(Metadata.RESOURCE_NAME_KEY, fileName);
-        embeddedMetadata.set(Metadata.CONTENT_TYPE, file.getSubtype());
-        embeddedMetadata.set(Metadata.CONTENT_LENGTH, Long.toString(file.getSize()));
-        embeddedMetadata.set(TikaCoreProperties.EMBEDDED_RESOURCE_TYPE,
+        Metadata metadata = new Metadata();
+        metadata.set(Metadata.RESOURCE_NAME_KEY, fileName);
+        metadata.set(Metadata.CONTENT_TYPE, file.getSubtype());
+        metadata.set(Metadata.CONTENT_LENGTH, Long.toString(file.getSize()));
+        metadata.set(TikaCoreProperties.EMBEDDED_RESOURCE_TYPE,
                 TikaCoreProperties.EmbeddedResourceType.ATTACHMENT.toString());
-<<<<<<< HEAD
-        embeddedMetadata.set(TikaCoreProperties.ORIGINAL_RESOURCE_NAME, fileName);
-
-        if (embeddedDocumentExtractor.shouldParseEmbedded(embeddedMetadata)) {
-=======
         metadata.set(TikaCoreProperties.ORIGINAL_RESOURCE_NAME, fileName);
         if (extractor.shouldParseEmbedded(metadata)) {
->>>>>>> 4dd6fd11
             TikaInputStream stream = null;
             try {
-
-                InputStream rawStream = null;
-                try {
-                    rawStream = file.createInputStream();
-                } catch (IOException e) {
-                    EmbeddedDocumentUtil.recordException(e, metadata);
-                    return;
-                }
-                stream = TikaInputStream.get(rawStream);
-                embeddedDocumentExtractor.parseEmbedded(
+                stream = TikaInputStream.get(file.createInputStream());
+                extractor.parseEmbedded(
                         stream,
                         new EmbeddedContentHandler(xhtml),
                         embeddedMetadata, false);
@@ -375,19 +341,16 @@
     protected void endPage(PDPage page) throws IOException {
 
         try {
+            EmbeddedDocumentExtractor extractor = getEmbeddedDocumentExtractor();
             for (PDAnnotation annotation : page.getAnnotations()) {
 
                 if (annotation instanceof PDAnnotationFileAttachment) {
                     PDAnnotationFileAttachment fann = (PDAnnotationFileAttachment) annotation;
                     PDComplexFileSpecification fileSpec = (PDComplexFileSpecification) fann.getFile();
                     try {
-<<<<<<< HEAD
-                        extractMultiOSPDEmbeddedFiles(fann.getAttachmentName(), fileSpec);
-=======
                         AttributesImpl attributes = new AttributesImpl();
                         attributes.addAttribute("", "source", "source", "CDATA", "annotation");
                         extractMultiOSPDEmbeddedFiles(fann.getAttachmentName(), fileSpec, attributes);
->>>>>>> 4dd6fd11
                     } catch (SAXException e) {
                         throw new IOExceptionWithCause("file embedded in annotation sax exception", e);
                     } catch (TikaException e) {
